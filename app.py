--- conflicted
+++ resolved
@@ -22,22 +22,21 @@
 # Define a route for a basic API endpoint.
 # When a user navigates to /api (e.g., http://127.0.0.1:5000/api),
 # the 'api_route' function will be executed.
+# ...
+# app.py (AFTER RESOLVING CONFLICT)
+# ...
 @app.route('/api')
 def api_route():
     data = {
-<<<<<<< HEAD
-        "message": "API response from the MAIN branch!", # DIFFERENT message
-        "version": "1.0",                               # Keep original version
+        "message": "API response from merged branches!", # New combined message
+        "version": "1.1",                               # Version from new branch
         "source_branch": "initial_commit",
-        "status_main_branch": "modified"                # ADDED a DIFFERENT new key
-=======
-        "message": "API response from the NEW branch!", # CHANGED message
-        "version": "1.1",                               # CHANGED version
-        "source_branch": "initial_commit",
-        "status_new_branch": "updated"                  # ADDED a new key
->>>>>>> 33655e8c
+        "status_new_branch": "updated",                 # From new branch
+        "status_main_branch": "modified"                # From main branch
     }
     return jsonify(data)
+# ...
+# ...
 
 # This block checks if the script is being run directly (not imported as a module).
 # If it is, the Flask development server will start.
